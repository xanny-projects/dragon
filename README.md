--- conflicted
+++ resolved
@@ -29,7 +29,6 @@
 
 const app = new Application();
 
-<<<<<<< HEAD
 const r = app.routes({ maxRoutes:2 });
 
 r.Path("/hello")
@@ -42,19 +41,6 @@
  .HandleFunc(function (Request: HttpRequest, ResponseWriter: HttpResponse) {
     ResponseWriter.withBody("Hello Xanny Demo").send();
   });
-=======
-const r = app.NewRoute({ maxRoutes:2 });
-
-r.WithMethods(RequestMethod.GET)
-    .Path("/hello")
-    .HandleFunc(async function (Request: HttpRequest, ResponseWriter: HttpResponse) {
-      ResponseWriter.WithBody("Hello Xanny").Return();
-    })
-    .Path("/demo")
-    .HandleFunc(async function (Request: HttpRequest, ResponseWriter: HttpResponse) {
-      ResponseWriter.WithBody("Hello Xanny Demo").Return();
-    });
->>>>>>> 808aa389
 
 app.listenAndServe({ port: 8080 });
 ```
@@ -378,11 +364,7 @@
       //
    });
 
-<<<<<<< HEAD
- app.listenAndServe({ port: 8080 });
-=======
- app.ListenAndServe({ port: 4200 });
->>>>>>> 808aa389
+app.listenAndServe({ port: 8080 });
 
 }
 
@@ -415,11 +397,7 @@
 
 ## Sponsors
 
-<<<<<<< HEAD
-We would like to extend our thanks to the following sponsors for funding xanny development. If you are interested in becoming a sponsor, please visit the Xanny [Open collective page](https://opencollective.com/xanny-projects).
-=======
 We would like to extend our thanks to the following sponsors for funding xanny development. If you are interested in becoming a sponsor, please visit the Xanny [Open collective page](opencollective.com/xanny-projects).
->>>>>>> 808aa389
 
 ## Code of Conduct
 
